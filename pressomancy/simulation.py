--- conflicted
+++ resolved
@@ -978,20 +978,6 @@
         seen = set()
         result = []
 
-<<<<<<< HEAD
-=======
-        return np.array(object_positions)
-    
-    def collect_instances_recursively(self, roots):
-        """
-        Traverse each root in `roots` and return a flat preorder list
-        of every object reachable via `.associated_objects`.
-        Raises RuntimeError on any duplicate.
-        """
-        seen = set()
-        result = []
-
->>>>>>> 24d459fb
         def traverse(obj):
             if obj in seen:
                 raise RuntimeError(f"Duplicate object detected during recursion: {obj!r}")
@@ -1148,8 +1134,4 @@
                 time_dataset[-1] = time_step
                 dataset_val[-1, :, :] = np.array([np.atleast_1d(getattr(part, prop)) for part in self.io_dict['flat_part_view'][grp_typ]], dtype=np.float32)
 
-<<<<<<< HEAD
         logging.info(f"Successfully wrote timestep for {self.io_dict['registered_group_type']}.")
-=======
-        logging.info(f"Successfully wrote timestep for {self.io_dict['registered_group_type']}.")
->>>>>>> 24d459fb
